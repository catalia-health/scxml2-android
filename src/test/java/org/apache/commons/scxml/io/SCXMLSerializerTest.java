/*
 * Licensed to the Apache Software Foundation (ASF) under one or more
 * contributor license agreements.  See the NOTICE file distributed with
 * this work for additional information regarding copyright ownership.
 * The ASF licenses this file to You under the Apache License, Version 2.0
 * (the "License"); you may not use this file except in compliance with
 * the License.  You may obtain a copy of the License at
 *
 *     http://www.apache.org/licenses/LICENSE-2.0
 *
 * Unless required by applicable law or agreed to in writing, software
 * distributed under the License is distributed on an "AS IS" BASIS,
 * WITHOUT WARRANTIES OR CONDITIONS OF ANY KIND, either express or implied.
 * See the License for the specific language governing permissions and
 * limitations under the License.
 */
package org.apache.commons.scxml.io;

import java.util.ArrayList;
import java.util.LinkedHashMap;
import java.util.List;
import java.util.Map;

import junit.framework.TestCase;

import org.apache.commons.scxml.model.Action;
import org.apache.commons.scxml.model.Assign;
import org.apache.commons.scxml.model.Cancel;
import org.apache.commons.scxml.model.Else;
import org.apache.commons.scxml.model.ElseIf;
import org.apache.commons.scxml.model.Exit;
import org.apache.commons.scxml.model.If;
import org.apache.commons.scxml.model.Log;
import org.apache.commons.scxml.model.OnEntry;
import org.apache.commons.scxml.model.OnExit;
import org.apache.commons.scxml.model.Parallel;
import org.apache.commons.scxml.model.SCXML;
import org.apache.commons.scxml.model.Send;
import org.apache.commons.scxml.model.State;
import org.apache.commons.scxml.model.Transition;
import org.apache.commons.scxml.model.TransitionTarget;
import org.apache.commons.scxml.model.Var;

public class SCXMLSerializerTest extends TestCase {

    public SCXMLSerializerTest(String testName) {
        super(testName);
    }

    public void testSerializeSCXMLNoStates() {
        SCXML scxml = new SCXML();
<<<<<<< HEAD
        Map namespaces = new LinkedHashMap();
=======
        Map<String, String> namespaces = new LinkedHashMap<String, String>();
>>>>>>> ef74fb1b
        namespaces.put("", "http://www.w3.org/2005/07/scxml");
        namespaces.put("cs", "http://commons.apache.org/scxml");
        namespaces.put("foo", "http://f.o.o");
        namespaces.put("bar", "http://b.a.r");
        scxml.setNamespaces(namespaces);
        scxml.setVersion("version1");
        scxml.setInitial("off");
        scxml.addChild(new State());
        
        String assertValue = "<?xml version=\"1.0\" encoding=\"UTF-8\"?>\n"
            + "<scxml xmlns=\"http://www.w3.org/2005/07/scxml\" xmlns:cs=\"http://commons.apache.org/scxml\" "
            + "xmlns:foo=\"http://f.o.o\" xmlns:bar=\"http://b.a.r\" "
            + "version=\"version1\" initial=\"off\">\n <!-- http://commons.apache.org/scxml -->\n <state>\n "
            + "</state>\n</scxml>\n";
        
        assertEquals(assertValue, SCXMLSerializer.serialize(scxml));
    }
    
    public void testSerializeSend() {
        Send send = new Send();
        send.setSendid("1");
        send.setTarget("newTarget");
        send.setType("newType");
        send.setNamelist("names");
        send.setDelay("4s");
        send.setEvent("turnoff");
        send.setHints("guess");
        
        String assertValue = " <send sendid=\"1\" " +
                "target=\"newTarget\" " +
<<<<<<< HEAD
                "type=\"newType\" " +
=======
                "targetType=\"newType\" " +
>>>>>>> ef74fb1b
                "namelist=\"names\" " +
                "delay=\"4s\" " +
                "event=\"turnoff\" " +
                "hints=\"guess\">\n </send>\n";
        
        StringBuffer returnValue = new StringBuffer(); 
        SCXMLSerializer.serializeSend(returnValue, send, " "); 
        
        assertEquals(assertValue, returnValue.toString());
    }

    public void testSerializeSendEmptyAttributes() {
        // test a <send event="foo"/>, i.e.most attributes are empty
        Send send = new Send();
        send.setEvent("foo");

        String assertValue = " <send event=\"foo\">\n </send>\n";

        StringBuffer returnValue = new StringBuffer();
        SCXMLSerializer.serializeSend(returnValue, send, " ");

        assertEquals(assertValue, returnValue.toString());
    }

    public void testSerializeActionsListNull() {
        TransitionTarget target = new State();
        target.setId("1");
        
        StringBuffer returnValue = new StringBuffer();
        boolean returnBoolean = SCXMLSerializer.serializeActions(returnValue, null, " ");
        
        assertFalse(returnBoolean);
        assertEquals(0, returnValue.length());
    }
    
    public void testSerializeActionsVar() {
        Var var = new Var();
        var.setName("newName");
        var.setExpr("newExpression");
        
        List<Action> values = new ArrayList<Action>();
        values.add(var);
        
        String actualValue = " <cs:var name=\"newName\" expr=\"newExpression\"/>\n";
        
        StringBuffer returnValue = new StringBuffer();
        boolean returnBoolean = SCXMLSerializer.serializeActions(returnValue, values, " ");
        
        assertFalse(returnBoolean);
        assertEquals(actualValue, returnValue.toString());
    }
    
    public void testSerializeActionsAssign() {
        Assign assign = new Assign();
        assign.setName("newName");
        assign.setExpr("newExpression");
        
        List<Action> values = new ArrayList<Action>();
        values.add(assign);
        
        String actualValue = " <assign name=\"newName\" expr=\"newExpression\"/>\n";
        
        StringBuffer returnValue = new StringBuffer();
        boolean returnBoolean = SCXMLSerializer.serializeActions(returnValue, values, " ");
        
        assertFalse(returnBoolean);
        assertEquals(actualValue, returnValue.toString());
    }
    
    public void testSerializeActionsCancel() {
        Cancel cancel = new Cancel();
        cancel.setSendid("1");
        
        List<Action> values = new ArrayList<Action>();
        values.add(cancel);
        
        String actualValue = " <cancel sendid=\"1\"/>\n";
        
        StringBuffer returnValue = new StringBuffer();
        boolean returnBoolean = SCXMLSerializer.serializeActions(returnValue, values, " ");
        
        assertFalse(returnBoolean);
        assertEquals(actualValue, returnValue.toString());
    }
    
    public void testSerializeActionsLog() {
        Log log = new Log();
        log.setExpr("newExpression");
        
        List<Action> values = new ArrayList<Action>();
        values.add(log);
        
        String actualValue = " <log expr=\"newExpression\"/>\n";
        
        StringBuffer returnValue = new StringBuffer();
        boolean returnBoolean = SCXMLSerializer.serializeActions(returnValue, values, " ");
        
        assertFalse(returnBoolean);
        assertEquals(actualValue, returnValue.toString());
    }
    
    public void testSerializeActionsExit() {
        Exit exit = new Exit();
        exit.setExpr("newExpression");
        exit.setNamelist("names");
        
        List<Action> values = new ArrayList<Action>();
        values.add(exit);
        
        String actualValue = " <cs:exit expr=\"newExpression\" namelist=\"names\"/>\n";
        
        StringBuffer returnValue = new StringBuffer();
        boolean returnBoolean = SCXMLSerializer.serializeActions(returnValue, values, " ");
        
        assertTrue(returnBoolean);
        assertEquals(actualValue, returnValue.toString());
    }
    
    public void testSerializeActionsElse() {
        Else elseValue = new Else();
        
        List<Action> values = new ArrayList<Action>();
        values.add(elseValue);
        
        String actualValue = " <else/>\n";
        
        StringBuffer returnValue = new StringBuffer();
        boolean returnBoolean = SCXMLSerializer.serializeActions(returnValue, values, " ");
        
        assertFalse(returnBoolean);
        assertEquals(actualValue, returnValue.toString());
    }
    
    public void testSerializeActionsElseIf() {
        ElseIf elseIf = new ElseIf();
        elseIf.setCond("newCondition");
        
        List<Action> values = new ArrayList<Action>();
        values.add(elseIf);
        
        String actualValue = " <elseif cond=\"newCondition\" />\n";
        
        StringBuffer returnValue = new StringBuffer();
        boolean returnBoolean = SCXMLSerializer.serializeActions(returnValue, values, " ");
        
        assertFalse(returnBoolean);
        assertEquals(actualValue, returnValue.toString());
    }
    
    public void testSerializeIf() {
        If ifValue = new If();
        ifValue.setCond("newCondition");
        
        List<Action> values = new ArrayList<Action>();
        values.add(ifValue);
        
        String actualValue = " <if cond=\"newCondition\">\n </if>\n";
        
        StringBuffer returnValue = new StringBuffer();
        boolean returnBoolean = SCXMLSerializer.serializeActions(returnValue, values, " ");
        
        assertFalse(returnBoolean);
        assertEquals(actualValue, returnValue.toString());
    }
    
    public void testSerializeOnEntrySizeZero() {
        TransitionTarget target = new State();
        target.setOnEntry(new OnEntry());

        String actualValue = "";

        StringBuffer returnValue = new StringBuffer();
        SCXMLSerializer.serializeOnEntry(returnValue, target, " ");
        
        assertEquals(actualValue, returnValue.toString());
    }

    public void testSerializeOnEntry() {
        TransitionTarget target = new State();
        
        OnEntry onEntry = new OnEntry();
        onEntry.addAction(new Else());
        
        target.setOnEntry(onEntry);

        String actualValue = " <onentry>\n  <else/>\n </onentry>\n";

        StringBuffer returnValue = new StringBuffer();
        SCXMLSerializer.serializeOnEntry(returnValue, target, " ");
        
        assertEquals(actualValue, returnValue.toString());
    }
    
    public void testSerializeOnExitSizeZero() {
        TransitionTarget target = new State();
        target.setOnExit(new OnExit());

        String actualValue = "";

        StringBuffer returnValue = new StringBuffer();
        SCXMLSerializer.serializeOnExit(returnValue, target, " ");
        
        assertEquals(actualValue, returnValue.toString());
    }

    public void testSerializeOnExit() {
        TransitionTarget target = new State();
        
        OnExit onExit = new OnExit();
        onExit.addAction(new Else());
        
        target.setOnExit(onExit);

        String actualValue = " <onexit>\n  <else/>\n </onexit>\n";

        StringBuffer returnValue = new StringBuffer();
        SCXMLSerializer.serializeOnExit(returnValue, target, " ");
        
        assertEquals(actualValue, returnValue.toString());
    }

<<<<<<< HEAD
=======
    public void testSerializeTransition() {
        Transition t = new Transition();

        t.setEvent("foo.bar");
        t.setCond("i == 3");
        t.setNext("next");

        String actualValue = "<transition event=\"foo.bar\" cond=\"i == 3\" target=\"next\">\n</transition>\n";

        StringBuffer returnValue = new StringBuffer();
        SCXMLSerializer.serializeTransition(returnValue, t, "");

        assertEquals(actualValue, returnValue.toString());
    }

>>>>>>> ef74fb1b
    public void testSerializeTransitionEscapeXML() {
        Transition t = new Transition();

        // note: the '<' char has to be escaped to "&lt;" to create valid XML
        t.setCond("i < 3");

        String actualValue = "<transition cond=\"i &lt; 3\">\n</transition>\n";

        StringBuffer returnValue = new StringBuffer();
        SCXMLSerializer.serializeTransition(returnValue, t, "");

        assertEquals(actualValue, returnValue.toString());
    }

    public void testSerializeSCXMLState() {
        SCXML scxml = new SCXML();
        scxml.setVersion("1.0");
        scxml.setInitial("S1");

        State s1 = new State();
        s1.setId("S1");

        scxml.addChild(s1);

        String assertValue = "<?xml version=\"1.0\" encoding=\"UTF-8\"?>\n"
            + "<scxml xmlns=\"http://www.w3.org/2005/07/scxml\" "
            + "version=\"1.0\" initial=\"S1\">\n <!-- http://commons.apache.org/scxml -->\n"
            + " <state id=\"S1\">\n </state>\n</scxml>\n";

        assertEquals(assertValue, SCXMLSerializer.serialize(scxml));
    }

    public void testSerializeParallel() {

        SCXML scxml = new SCXML();
        scxml.setVersion("1.0");
        scxml.setInitial("par");

        Parallel par = new Parallel();
        par.setId("par");

        State s1 = new State();
        s1.setId("S1");

        State s11 = new State();
        s11.setId("S11");

<<<<<<< HEAD
        s1.addChild((TransitionTarget)s11);
=======
        s1.addChild(s11);
>>>>>>> ef74fb1b

        State s2 = new State();
        s2.setId("S2");

        State s21 = new State();
        s21.setId("S21");

<<<<<<< HEAD
        s2.addChild((TransitionTarget)s21);

        par.addChild((TransitionTarget)s1);
        par.addChild((TransitionTarget)s2);
=======
        s2.addChild(s21);

        par.addChild(s1);
        par.addChild(s2);
>>>>>>> ef74fb1b

        scxml.addChild(par);

        String assertValue = "<?xml version=\"1.0\" encoding=\"UTF-8\"?>\n"
            + "<scxml xmlns=\"http://www.w3.org/2005/07/scxml\" "
            + "version=\"1.0\" initial=\"par\">\n"
            + " <!-- http://commons.apache.org/scxml -->\n"
            + " <parallel id=\"par\">\n"
            + "  <state id=\"S1\">\n"
            + "   <state id=\"S11\">\n"
            + "   </state>\n"
            + "  </state>\n"
            + "  <state id=\"S2\">\n"
            + "   <state id=\"S21\">\n"
            + "   </state>\n"
            + "  </state>\n"
            + " </parallel>\n"
            + "</scxml>\n";

        String s = SCXMLSerializer.serialize(scxml);

        assertEquals(assertValue, s);
     }

}<|MERGE_RESOLUTION|>--- conflicted
+++ resolved
@@ -49,11 +49,7 @@
 
     public void testSerializeSCXMLNoStates() {
         SCXML scxml = new SCXML();
-<<<<<<< HEAD
-        Map namespaces = new LinkedHashMap();
-=======
         Map<String, String> namespaces = new LinkedHashMap<String, String>();
->>>>>>> ef74fb1b
         namespaces.put("", "http://www.w3.org/2005/07/scxml");
         namespaces.put("cs", "http://commons.apache.org/scxml");
         namespaces.put("foo", "http://f.o.o");
@@ -84,11 +80,7 @@
         
         String assertValue = " <send sendid=\"1\" " +
                 "target=\"newTarget\" " +
-<<<<<<< HEAD
-                "type=\"newType\" " +
-=======
                 "targetType=\"newType\" " +
->>>>>>> ef74fb1b
                 "namelist=\"names\" " +
                 "delay=\"4s\" " +
                 "event=\"turnoff\" " +
@@ -310,8 +302,6 @@
         assertEquals(actualValue, returnValue.toString());
     }
 
-<<<<<<< HEAD
-=======
     public void testSerializeTransition() {
         Transition t = new Transition();
 
@@ -327,7 +317,6 @@
         assertEquals(actualValue, returnValue.toString());
     }
 
->>>>>>> ef74fb1b
     public void testSerializeTransitionEscapeXML() {
         Transition t = new Transition();
 
@@ -375,11 +364,7 @@
         State s11 = new State();
         s11.setId("S11");
 
-<<<<<<< HEAD
-        s1.addChild((TransitionTarget)s11);
-=======
         s1.addChild(s11);
->>>>>>> ef74fb1b
 
         State s2 = new State();
         s2.setId("S2");
@@ -387,17 +372,10 @@
         State s21 = new State();
         s21.setId("S21");
 
-<<<<<<< HEAD
-        s2.addChild((TransitionTarget)s21);
-
-        par.addChild((TransitionTarget)s1);
-        par.addChild((TransitionTarget)s2);
-=======
         s2.addChild(s21);
 
         par.addChild(s1);
         par.addChild(s2);
->>>>>>> ef74fb1b
 
         scxml.addChild(par);
 
