/*
 * Licensed to the Apache Software Foundation (ASF) under one or more
 * contributor license agreements.  See the NOTICE file distributed with
 * this work for additional information regarding copyright ownership.
 * The ASF licenses this file to You under the Apache License, Version 2.0
 * (the "License"); you may not use this file except in compliance with
 * the License.  You may obtain a copy of the License at
 *
 *     http://www.apache.org/licenses/LICENSE-2.0
 *
 * Unless required by applicable law or agreed to in writing, software
 * distributed under the License is distributed on an "AS IS" BASIS,
 * WITHOUT WARRANTIES OR CONDITIONS OF ANY KIND, either express or implied.
 * See the License for the specific language governing permissions and
 * limitations under the License.
 */
package org.apache.commons.scxml.io;

import java.net.URL;
import java.util.Set;

import junit.framework.TestCase;

import org.apache.commons.scxml.SCXMLExecutor;
import org.apache.commons.scxml.SCXMLTestHelper;
<<<<<<< HEAD
import org.apache.commons.scxml.env.SimpleErrorHandler;
import org.apache.commons.scxml.model.SCXML;
import org.apache.commons.scxml.model.State;
import org.xml.sax.SAXException;
=======
import org.apache.commons.scxml.model.ModelException;
import org.apache.commons.scxml.model.SCXML;
import org.apache.commons.scxml.model.TransitionTarget;
>>>>>>> ef74fb1b
/**
 * Unit tests {@link org.apache.commons.scxml.io.SCXMLDigester}
 * Test white box nature of <state> element "src" attribute.
 */
public class StateSrcTest extends TestCase {
    /**
     * Construct a new instance of SCXMLDigesterTest with
     * the specified name
     */
    public StateSrcTest(String name) {
        super(name);
    }

    // Test data
    private URL src01, src04, src05;
    private SCXML scxml;
    private SCXMLExecutor exec;

    /**
     * Set up instance variables required by this test case.
     */
    @Override
    public void setUp() {
        src01 = this.getClass().getClassLoader().
            getResource("org/apache/commons/scxml/io/src-test-1.xml");
        src04 = this.getClass().getClassLoader().
            getResource("org/apache/commons/scxml/io/src-test-4.xml");
        src05 = this.getClass().getClassLoader().
            getResource("org/apache/commons/scxml/io/src-test-5.xml");
    }

    /**
     * Tear down instance variables required by this test case.
     */
    @Override
    public void tearDown() {
        src01 = src04 = src05 = null;
        scxml = null;
        exec = null;
    }

    /**
     * Test the implementation
     */
    public void testRecursiveSrcInclude() throws Exception {
<<<<<<< HEAD
        scxml = SCXMLTestHelper.digest(src01);
=======
        scxml = SCXMLTestHelper.parse(src01);
>>>>>>> ef74fb1b
        assertNotNull(scxml);
        exec = SCXMLTestHelper.getExecutor(scxml);
        assertNotNull(exec);
        Set<TransitionTarget> states = exec.getCurrentStatus().getStates();
        assertEquals(1, states.size());
        assertEquals("srctest3", states.iterator().next().getId());
        states = SCXMLTestHelper.fireEvent(exec, "src.test");
        assertEquals(1, states.size());
        assertEquals("srctest1end", states.iterator().next().getId());
        assertTrue(exec.getCurrentStatus().isFinal());
    }

    public void testBadSrcInclude() throws Exception {
        try {
<<<<<<< HEAD
            scxml = SCXMLParser.parse(src04, new SimpleErrorHandler());
            fail("Document with bad <state> src attribute shouldn't be parsed!");
        } catch (SAXException me) {
            assertTrue("Unexpected error message for bad <state> 'src' URI",
                me.getMessage() != null && me.getMessage().indexOf("Source attribute in <state src=") != -1);
=======
            scxml = SCXMLReader.read(src04);
            fail("Document with bad <state> src attribute shouldn't be parsed!");
        } catch (ModelException me) {
            assertTrue("Unexpected error message for bad <state> 'src' URI",
                me.getMessage() != null && me.getMessage().contains("Source attribute in <state src="));
>>>>>>> ef74fb1b
        }
    }

    public void testBadSrcFragmentInclude() throws Exception {
        try {
<<<<<<< HEAD
            scxml = SCXMLParser.parse(src05, new SimpleErrorHandler());
            fail("Document with bad <state> src attribute shouldn't be parsed!");
        } catch (SAXException me) {
            assertTrue("Unexpected error message for bad <state> 'src' URI fragment",
                me.getMessage() != null && me.getMessage().indexOf("URI Fragment in <state src=") != -1);
=======
            scxml = SCXMLReader.read(src05);
            fail("Document with bad <state> src attribute shouldn't be parsed!");
        } catch (ModelException me) {
            assertTrue("Unexpected error message for bad <state> 'src' URI fragment",
                me.getMessage() != null && me.getMessage().contains("URI Fragment in <state src="));
>>>>>>> ef74fb1b
        }
    }
}
<|MERGE_RESOLUTION|>--- conflicted
+++ resolved
@@ -23,16 +23,9 @@
 
 import org.apache.commons.scxml.SCXMLExecutor;
 import org.apache.commons.scxml.SCXMLTestHelper;
-<<<<<<< HEAD
-import org.apache.commons.scxml.env.SimpleErrorHandler;
-import org.apache.commons.scxml.model.SCXML;
-import org.apache.commons.scxml.model.State;
-import org.xml.sax.SAXException;
-=======
 import org.apache.commons.scxml.model.ModelException;
 import org.apache.commons.scxml.model.SCXML;
 import org.apache.commons.scxml.model.TransitionTarget;
->>>>>>> ef74fb1b
 /**
  * Unit tests {@link org.apache.commons.scxml.io.SCXMLDigester}
  * Test white box nature of <state> element "src" attribute.
@@ -78,11 +71,7 @@
      * Test the implementation
      */
     public void testRecursiveSrcInclude() throws Exception {
-<<<<<<< HEAD
-        scxml = SCXMLTestHelper.digest(src01);
-=======
         scxml = SCXMLTestHelper.parse(src01);
->>>>>>> ef74fb1b
         assertNotNull(scxml);
         exec = SCXMLTestHelper.getExecutor(scxml);
         assertNotNull(exec);
@@ -97,37 +86,21 @@
 
     public void testBadSrcInclude() throws Exception {
         try {
-<<<<<<< HEAD
-            scxml = SCXMLParser.parse(src04, new SimpleErrorHandler());
-            fail("Document with bad <state> src attribute shouldn't be parsed!");
-        } catch (SAXException me) {
-            assertTrue("Unexpected error message for bad <state> 'src' URI",
-                me.getMessage() != null && me.getMessage().indexOf("Source attribute in <state src=") != -1);
-=======
             scxml = SCXMLReader.read(src04);
             fail("Document with bad <state> src attribute shouldn't be parsed!");
         } catch (ModelException me) {
             assertTrue("Unexpected error message for bad <state> 'src' URI",
                 me.getMessage() != null && me.getMessage().contains("Source attribute in <state src="));
->>>>>>> ef74fb1b
         }
     }
 
     public void testBadSrcFragmentInclude() throws Exception {
         try {
-<<<<<<< HEAD
-            scxml = SCXMLParser.parse(src05, new SimpleErrorHandler());
-            fail("Document with bad <state> src attribute shouldn't be parsed!");
-        } catch (SAXException me) {
-            assertTrue("Unexpected error message for bad <state> 'src' URI fragment",
-                me.getMessage() != null && me.getMessage().indexOf("URI Fragment in <state src=") != -1);
-=======
             scxml = SCXMLReader.read(src05);
             fail("Document with bad <state> src attribute shouldn't be parsed!");
         } catch (ModelException me) {
             assertTrue("Unexpected error message for bad <state> 'src' URI fragment",
                 me.getMessage() != null && me.getMessage().contains("URI Fragment in <state src="));
->>>>>>> ef74fb1b
         }
     }
 }
