--- conflicted
+++ resolved
@@ -171,8 +171,4 @@
         assertFalse("heardOnExit == false", heardOnExit);
         assertFalse("heardOnTransition == false", heardOnTransition);
     }
-<<<<<<< HEAD
-
-=======
->>>>>>> ef74fb1b
 }