--- conflicted
+++ resolved
@@ -47,11 +47,7 @@
      </state>
      <state id="state3">
            <onentry>
-<<<<<<< HEAD
-                 <var name="aValue" expr="3"/>
-=======
                  <cs:var name="aValue" expr="3"/>
->>>>>>> ef74fb1b
                  <send namelist="aValue" type="'foo'" />
            </onentry>
            <transition event="event1" target="state1"/>
@@ -60,11 +56,7 @@
      </state>
      <state id="state4">
            <onentry>
-<<<<<<< HEAD
-                 <var name="aValue" expr="4"/>
-=======
                  <cs:var name="aValue" expr="4"/>
->>>>>>> ef74fb1b
                  <send namelist="aValue" type="'foo'" />
            </onentry>
            <transition event="event1" target="state1"/>
