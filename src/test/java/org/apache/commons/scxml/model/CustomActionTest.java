/*
 * Licensed to the Apache Software Foundation (ASF) under one or more
 * contributor license agreements.  See the NOTICE file distributed with
 * this work for additional information regarding copyright ownership.
 * The ASF licenses this file to You under the Apache License, Version 2.0
 * (the "License"); you may not use this file except in compliance with
 * the License.  You may obtain a copy of the License at
 *
 *     http://www.apache.org/licenses/LICENSE-2.0
 *
 * Unless required by applicable law or agreed to in writing, software
 * distributed under the License is distributed on an "AS IS" BASIS,
 * WITHOUT WARRANTIES OR CONDITIONS OF ANY KIND, either express or implied.
 * See the License for the specific language governing permissions and
 * limitations under the License.
 */
package org.apache.commons.scxml.model;

import java.net.URL;
import java.util.ArrayList;
import java.util.List;

import junit.framework.TestCase;
<<<<<<< HEAD

=======
>>>>>>> ef74fb1b
import org.apache.commons.scxml.SCXMLExecutor;
import org.apache.commons.scxml.SCXMLTestHelper;
import org.apache.commons.scxml.env.jsp.ELEvaluator;

public class CustomActionTest extends TestCase {

    public CustomActionTest(String testName) {
        super(testName);
    }

    private URL hello01, custom01, external01, override01, payload01, payload02;
    private SCXMLExecutor exec;

    /**
     * Set up instance variables required by this test case.
     */
    @Override
    public void setUp() {
        hello01 = this.getClass().getClassLoader().
            getResource("org/apache/commons/scxml/hello-world.xml");
        custom01 = this.getClass().getClassLoader().
            getResource("org/apache/commons/scxml/custom-hello-world-01.xml");
        external01 = this.getClass().getClassLoader().
            getResource("org/apache/commons/scxml/external-hello-world.xml");
        override01 = this.getClass().getClassLoader().
            getResource("org/apache/commons/scxml/custom-hello-world-03.xml");
        payload01 = this.getClass().getClassLoader().
            getResource("org/apache/commons/scxml/custom-hello-world-04-jexl.xml");
        payload02 = this.getClass().getClassLoader().
            getResource("org/apache/commons/scxml/custom-hello-world-04-el.xml");
    }

    /**
     * Tear down instance variables required by this test case.
     */
    @Override
    public void tearDown() {
        hello01 = custom01 = external01 = payload01 = payload02 = null;
        exec = null;
    }

    public void testAddGoodCustomAction01() throws Exception {
        new CustomAction("http://my.actions.domain/CUSTOM", "hello",
<<<<<<< HEAD
                Hello.class);
=======
            Hello.class);
>>>>>>> ef74fb1b
    }

    public void testAddBadCustomAction01() {
        try {
            new CustomAction(null, "hello", Hello.class);
            fail("Added custom action with illegal namespace");
        } catch (IllegalArgumentException iae) {
            // Expected
        }
    }

    public void testAddBadCustomAction02() {
        try {
            new CustomAction("  ", "hello", Hello.class);
            fail("Added custom action with illegal namespace");
        } catch (IllegalArgumentException iae) {
            // Expected
        }
    }

    public void testAddBadCustomAction03() {
        try {
            new CustomAction("http://my.actions.domain/CUSTOM", "",
                Hello.class);
            fail("Added custom action with illegal local name");
        } catch (IllegalArgumentException iae) {
            // Expected
        }
    }

    public void testAddBadCustomAction04() {
        try {
            new CustomAction("http://my.actions.domain/CUSTOM", "  ",
                Hello.class);
            fail("Added custom action with illegal local name");
        } catch (IllegalArgumentException iae) {
            // Expected
        }
    }

    public void testAddBadCustomAction05() {
        try {            
            new CustomAction("http://www.w3.org/2005/07/scxml", "foo",
                Hello.class);
            fail("Added custom action in the SCXML namespace");
        } catch (IllegalArgumentException iae) {
            // Expected
        }
    }

    // Hello World example using the SCXML <log> action
    public void testHelloWorld() throws Exception {
        // (1) Get a SCXMLExecutor
        exec = SCXMLTestHelper.getExecutor(hello01);
        // (2) Single, final state
        assertEquals("hello", ((State) exec.getCurrentStatus().getStates().
                iterator().next()).getId());
        assertTrue(exec.getCurrentStatus().isFinal());
    }

    // Hello World example using a custom <hello> action
    public void testCustomActionHelloWorld() throws Exception {
        // (1) Form a list of custom actions defined in the SCXML
        //     document (and any included documents via "src" attributes)
        CustomAction ca1 =
            new CustomAction("http://my.custom-actions.domain/CUSTOM1",
                             "hello", Hello.class);
        // Register the same action under a different name, just to test
        // multiple custom actions
        CustomAction ca2 =
            new CustomAction("http://my.custom-actions.domain/CUSTOM2",
                             "bar", Hello.class);
        List<CustomAction> customActions = new ArrayList<CustomAction>();
        customActions.add(ca1);
        customActions.add(ca2);
        // (2) Parse the document with a custom digester.
        SCXML scxml = SCXMLTestHelper.parse(custom01, customActions);
        // (3) Get a SCXMLExecutor
        exec = SCXMLTestHelper.getExecutor(scxml);
        // (4) Single, final state
        assertEquals("custom", ((State) exec.getCurrentStatus().getStates().
                iterator().next()).getId());
        assertTrue(exec.getCurrentStatus().isFinal());
    }

    // Hello World example using custom <my:hello> action
    // as part of an external state source (src attribute)
    public void testCustomActionExternalSrcHelloWorld() throws Exception {
        // (1) Form a list of custom actions defined in the SCXML
        //     document (and any included documents via "src" attributes)
        CustomAction ca =
            new CustomAction("http://my.custom-actions.domain/CUSTOM",
                             "hello", Hello.class);
        List<CustomAction> customActions = new ArrayList<CustomAction>();
        customActions.add(ca);
        // (2) Parse the document with a custom digester.
        SCXML scxml = SCXMLTestHelper.parse(external01, customActions);
        // (3) Get a SCXMLExecutor
        exec = SCXMLTestHelper.getExecutor(scxml);
        // (4) Single, final state
        assertEquals("custom", ((State) exec.getCurrentStatus().getStates().
            iterator().next()).getId());
    }

    // Hello World example using custom <my:send> action
    // (overriding SCXML local name "send")
    public void testCustomActionOverrideLocalName() throws Exception {
        // (1) List of custom actions, use same local name as SCXML action
        CustomAction ca =
            new CustomAction("http://my.custom-actions.domain/CUSTOM",
                             "send", Hello.class);
        List<CustomAction> customActions = new ArrayList<CustomAction>();
        customActions.add(ca);
        // (2) Parse the document with a custom digester.
        SCXML scxml = SCXMLTestHelper.parse(override01, customActions);
        // (3) Get a SCXMLExecutor
        exec = SCXMLTestHelper.getExecutor(scxml);
        // (4) Single, final state
        assertEquals("custom", ((State) exec.getCurrentStatus().getStates().
            iterator().next()).getId());
    }

    // The custom action defined by Hello.class should be called
    // to execute() exactly 5 times upto this point
    public void testCustomActionCallbacks() {
        assertEquals(5, Hello.callbacks);
    }

    // Hello World example using custom <my:hello> action that generates an
    // event which has the payload examined with JEXL expressions
    public void testCustomActionEventPayloadHelloWorldJexl() throws Exception {
        // (1) Form a list of custom actions defined in the SCXML
        //     document (and any included documents via "src" attributes)
        CustomAction ca =
            new CustomAction("http://my.custom-actions.domain/CUSTOM",
                             "hello", Hello.class);
        List<CustomAction> customActions = new ArrayList<CustomAction>();
        customActions.add(ca);
        // (2) Parse the document with a custom digester.
        SCXML scxml = SCXMLTestHelper.parse(payload01, customActions);
        // (3) Get a SCXMLExecutor
        exec = SCXMLTestHelper.getExecutor(scxml);
        // (4) Single, final state
        assertEquals("Invalid intermediate state",
                     "custom1", ((State) exec.getCurrentStatus().getStates().
                                iterator().next()).getId());
        // (5) Verify datamodel variable is correct
        assertEquals("Missing helloName1 in root context", "custom04a",
                     (String) exec.getRootContext().get("helloName1"));
        // (6) Check use of payload in non-initial state
        SCXMLTestHelper.fireEvent(exec, "custom.next");
        // (7) Verify correct end state
        assertEquals("Missing helloName1 in root context", "custom04b",
                (String) exec.getRootContext().get("helloName1"));
        assertEquals("Invalid final state",
                "end", ((State) exec.getCurrentStatus().getStates().
                iterator().next()).getId());
        assertTrue(exec.getCurrentStatus().isFinal());
    }

    // Hello World example using custom <my:hello> action that generates an
    // event which has the payload examined with EL expressions
    public void testCustomActionEventPayloadHelloWorldEL() throws Exception {
        // (1) Form a list of custom actions defined in the SCXML
        //     document (and any included documents via "src" attributes)
        CustomAction ca =
            new CustomAction("http://my.custom-actions.domain/CUSTOM",
                             "hello", Hello.class);
        List<CustomAction> customActions = new ArrayList<CustomAction>();
        customActions.add(ca);
        // (2) Parse the document with a custom digester.
        SCXML scxml = SCXMLTestHelper.parse(payload02, customActions);
        // (3) Get a SCXMLExecutor
        exec = SCXMLTestHelper.getExecutor(new ELEvaluator(), scxml);
        // (4) Single, final state
        assertEquals("Invalid final state",
                     "custom", ((State) exec.getCurrentStatus().getStates().
                                iterator().next()).getId());
        // (5) Verify datamodel variable is correct
        assertEquals("Missing helloName1 in root context", "custom04",
                     (String) exec.getRootContext().get("helloName1"));
    }

}
<|MERGE_RESOLUTION|>--- conflicted
+++ resolved
@@ -21,10 +21,6 @@
 import java.util.List;
 
 import junit.framework.TestCase;
-<<<<<<< HEAD
-
-=======
->>>>>>> ef74fb1b
 import org.apache.commons.scxml.SCXMLExecutor;
 import org.apache.commons.scxml.SCXMLTestHelper;
 import org.apache.commons.scxml.env.jsp.ELEvaluator;
@@ -68,11 +64,7 @@
 
     public void testAddGoodCustomAction01() throws Exception {
         new CustomAction("http://my.actions.domain/CUSTOM", "hello",
-<<<<<<< HEAD
-                Hello.class);
-=======
             Hello.class);
->>>>>>> ef74fb1b
     }
 
     public void testAddBadCustomAction01() {
