--- conflicted
+++ resolved
@@ -20,10 +20,6 @@
 import java.util.Set;
 
 import junit.framework.TestCase;
-<<<<<<< HEAD
-
-=======
->>>>>>> ef74fb1b
 import org.apache.commons.scxml.SCXMLExecutor;
 import org.apache.commons.scxml.SCXMLTestHelper;
 /**
@@ -67,11 +63,7 @@
      */
     public void testAssignSrc() throws Exception {
         exec = SCXMLTestHelper.getExecutor(assign01);
-<<<<<<< HEAD
-        Set currentStates = exec.getCurrentStatus().getStates();
-=======
         Set<TransitionTarget> currentStates = exec.getCurrentStatus().getStates();
->>>>>>> ef74fb1b
         assertEquals(1, currentStates.size());
         assertEquals("assign3", currentStates.iterator().next().getId());
         assertTrue(exec.getCurrentStatus().isFinal());
@@ -79,16 +71,9 @@
 
     public void testAssignDeep() throws Exception {
         exec = SCXMLTestHelper.getExecutor(assign02);
-<<<<<<< HEAD
-        Set currentStates = exec.getCurrentStatus().getStates();
-        assertEquals(1, currentStates.size());
-        assertEquals("assign3", ((State)currentStates.iterator().
-            next()).getId());
-=======
         Set<TransitionTarget> currentStates = exec.getCurrentStatus().getStates();
         assertEquals(1, currentStates.size());
         assertEquals("assign3", currentStates.iterator().next().getId());
->>>>>>> ef74fb1b
         assertTrue(exec.getCurrentStatus().isFinal());
     }
 }
