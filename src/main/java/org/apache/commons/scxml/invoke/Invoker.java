/*
 * Licensed to the Apache Software Foundation (ASF) under one or more
 * contributor license agreements.  See the NOTICE file distributed with
 * this work for additional information regarding copyright ownership.
 * The ASF licenses this file to You under the Apache License, Version 2.0
 * (the "License"); you may not use this file except in compliance with
 * the License.  You may obtain a copy of the License at
 *
 *     http://www.apache.org/licenses/LICENSE-2.0
 *
 * Unless required by applicable law or agreed to in writing, software
 * distributed under the License is distributed on an "AS IS" BASIS,
 * WITHOUT WARRANTIES OR CONDITIONS OF ANY KIND, either express or implied.
 * See the License for the specific language governing permissions and
 * limitations under the License.
 */
package org.apache.commons.scxml.invoke;

import java.util.Map;

import org.apache.commons.scxml.SCInstance;
import org.apache.commons.scxml.TriggerEvent;

/**
 * <p>The Invoker interface is used to define the possible interactions
 * between the parent state machine (executor) and the types of invocable
 * activities.</p>
 *
 * <p>Invocable activities must first register an Invoker implementation class
<<<<<<< HEAD
 * for the appropriate "type" (attribute of &lt;invoke&gt;) with the
=======
 * for the appropriate "target" (attribute of &lt;invoke&gt;) with the
>>>>>>> ef74fb1b
 * parent <code>SCXMLExecutor</code>.</p>
 *
 * <p>The communication link between the parent state machine executor and
 * the invoked activity is a bi-directional events pipe.</p>
 *
 * <p>All events triggered on the parent state machine get forwarded to the
 * invoked activity. The processing semantics for these events depend
<<<<<<< HEAD
 * upon the "type", and thereby vary per concrete implementation of
=======
 * upon the "target", and thereby vary per concrete implementation of
>>>>>>> ef74fb1b
 * this interface.</p>
 *
 * <p>The invoked activity in turn must fire a special "done" event
 * when it concludes. It may fire additional events before the "done"
 * event. The semantics of any additional events depend upon the
<<<<<<< HEAD
 * "type". The invoked activity must not fire any events after the "done"
=======
 * "target". The invoked activity must not fire any events after the "done"
>>>>>>> ef74fb1b
 * event. The name of the special "done" event must be the ID of the parent
 * state wherein the corresponding &lt;invoke&gt; resides, with the String
 * ".invoke.done" appended.</p>
 *
 * <p>The Invoker "lifecycle" is outlined below:
 *  <ol>
 *   <li>Instantiation via {@link Class#newInstance()}
 *       (Invoker implementation requires accessible constructor).</li>
 *   <li>Configuration (setters for parent state ID and
 *       {@link SCInstance}).</li>
 *   <li>Initiation of invoked activity via invoke() method, passing
 *       the source URI and the map of params.</li>
 *   <li>Zero or more bi-directional event triggering.</li>
 *   <li>Either completion or cancellation.</li>
 *  </ol>
 * </p>
 *
 * <p><b>Note:</b> The semantics of &lt;invoke&gt; are necessarily
 * asynchronous, tending towards long(er) running interactions with external
 * processes. Implementations must not communicate with the parent state
 * machine executor in a synchronous manner. For synchronous
 * communication semantics, use &lt;event&gt; or custom actions instead.</p>
 */
public interface Invoker {

    /**
     * Set the state ID of the owning state for the &lt;invoke&gt;.
     * Implementations must use this ID for constructing the event name for
     * the special "done" event (and optionally, for other event names
     * as well).
     *
     * @param parentStateId The ID of the parent state.
     */
    void setParentStateId(String parentStateId);

    /**
     * Set the "context" of the parent state machine, which provides the
     * channel.
     *
     * @param scInstance The "context" of the parent state machine.
     */
    void setSCInstance(SCInstance scInstance);

    /**
     * Begin this invocation.
     *
     * @param source The source URI of the activity being invoked.
     * @param params The &lt;param&gt; values
     * @throws InvokerException In case there is a fatal problem with
     *                          invoking the source.
     */
    void invoke(String source, Map<String, Object> params)
    throws InvokerException;

    /**
     * Forwards the events triggered on the parent state machine
     * on to the invoked activity.
     *
     * @param evts
     *            an array of external events which triggered during the last
     *            time quantum
     *
     * @throws InvokerException In case there is a fatal problem with
     *                          processing the events forwarded by the
     *                          parent state machine.
     */
    void parentEvents(TriggerEvent[] evts)
    throws InvokerException;

    /**
     * Cancel this invocation.
     *
     * @throws InvokerException In case there is a fatal problem with
     *                          canceling this invoke.
     */
    void cancel()
    throws InvokerException;

}<|MERGE_RESOLUTION|>--- conflicted
+++ resolved
@@ -27,11 +27,7 @@
  * activities.</p>
  *
  * <p>Invocable activities must first register an Invoker implementation class
-<<<<<<< HEAD
- * for the appropriate "type" (attribute of &lt;invoke&gt;) with the
-=======
  * for the appropriate "target" (attribute of &lt;invoke&gt;) with the
->>>>>>> ef74fb1b
  * parent <code>SCXMLExecutor</code>.</p>
  *
  * <p>The communication link between the parent state machine executor and
@@ -39,21 +35,13 @@
  *
  * <p>All events triggered on the parent state machine get forwarded to the
  * invoked activity. The processing semantics for these events depend
-<<<<<<< HEAD
- * upon the "type", and thereby vary per concrete implementation of
-=======
  * upon the "target", and thereby vary per concrete implementation of
->>>>>>> ef74fb1b
  * this interface.</p>
  *
  * <p>The invoked activity in turn must fire a special "done" event
  * when it concludes. It may fire additional events before the "done"
  * event. The semantics of any additional events depend upon the
-<<<<<<< HEAD
- * "type". The invoked activity must not fire any events after the "done"
-=======
  * "target". The invoked activity must not fire any events after the "done"
->>>>>>> ef74fb1b
  * event. The name of the special "done" event must be the ID of the parent
  * state wherein the corresponding &lt;invoke&gt; resides, with the String
  * ".invoke.done" appended.</p>
@@ -132,4 +120,4 @@
     void cancel()
     throws InvokerException;
 
-}+}
