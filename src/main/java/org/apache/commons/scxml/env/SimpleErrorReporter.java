/*
 * Licensed to the Apache Software Foundation (ASF) under one or more
 * contributor license agreements.  See the NOTICE file distributed with
 * this work for additional information regarding copyright ownership.
 * The ASF licenses this file to You under the Apache License, Version 2.0
 * (the "License"); you may not use this file except in compliance with
 * the License.  You may obtain a copy of the License at
 *
 *     http://www.apache.org/licenses/LICENSE-2.0
 *
 * Unless required by applicable law or agreed to in writing, software
 * distributed under the License is distributed on an "AS IS" BASIS,
 * WITHOUT WARRANTIES OR CONDITIONS OF ANY KIND, either express or implied.
 * See the License for the specific language governing permissions and
 * limitations under the License.
 */
package org.apache.commons.scxml.env;

import java.io.Serializable;
import java.util.Iterator;
import java.util.Map;
import java.util.Set;

import org.apache.commons.logging.Log;
import org.apache.commons.logging.LogFactory;
import org.apache.commons.scxml.ErrorReporter;
import org.apache.commons.scxml.model.SCXML;
import org.apache.commons.scxml.model.State;
import org.apache.commons.scxml.model.TransitionTarget;
import org.apache.commons.scxml.semantics.ErrorConstants;

/**
 * Custom error reporter that log execution errors.
 */
public class SimpleErrorReporter implements ErrorReporter, Serializable {

    /** Serial version UID. */
    private static final long serialVersionUID = 1L;
    /** Log. */
    private Log log = LogFactory.getLog(getClass());

    /**
     * Constructor.
     */
    public SimpleErrorReporter() {
        super();
    }

    /**
     * @see ErrorReporter#onError(String, String, Object)
     */
    @SuppressWarnings("unchecked")
    public void onError(final String errorCode, final String errDetail,
            final Object errCtx) {
        //Note: the if-then-else below is based on the actual usage
        // (codebase search), it has to be kept up-to-date as the code changes
        String errCode = errorCode.intern();
        StringBuffer msg = new StringBuffer();
        msg.append(errCode).append(" (");
        msg.append(errDetail).append("): ");
        if (errCode == ErrorConstants.NO_INITIAL) {
            if (errCtx instanceof SCXML) {
                //determineInitialStates
                msg.append("<SCXML>");
            } else if (errCtx instanceof State) {
                //determineInitialStates
                //determineTargetStates
                msg.append("State ").append(LogUtils.getTTPath((State) errCtx));
            }
        } else if (errCode == ErrorConstants.UNKNOWN_ACTION) {
            //executeActionList
            msg.append("Action: ").append(errCtx.getClass().getName());
        } else if (errCode == ErrorConstants.ILLEGAL_CONFIG) {
            //isLegalConfig
<<<<<<< HEAD
            if (errCtx instanceof Map.Entry) {
                TransitionTarget tt = (TransitionTarget)
                    (((Map.Entry) errCtx).getKey());
                Set vals = (Set) (((Map.Entry) errCtx).getValue());
                msg.append(LogUtils.getTTPath(tt)).append(" : [");
                for (Iterator i = vals.iterator(); i.hasNext();) {
                    TransitionTarget tx = (TransitionTarget) i.next();
=======
            if (errCtx instanceof Map.Entry) { //unchecked cast below
                Map.Entry<TransitionTarget, Set<TransitionTarget>> badConfigMap =
                    (Map.Entry<TransitionTarget, Set<TransitionTarget>>) errCtx;
                TransitionTarget tt = badConfigMap.getKey();
                Set<TransitionTarget> vals = badConfigMap.getValue();
                msg.append(LogUtils.getTTPath(tt) + " : [");
                for (Iterator<TransitionTarget> i = vals.iterator();
                        i.hasNext();) {
                    TransitionTarget tx = i.next();
>>>>>>> ef74fb1b
                    msg.append(LogUtils.getTTPath(tx));
                    if (i.hasNext()) { // reason for iterator usage
                        msg.append(", ");
                    }
                }
                msg.append(']');
            } else if (errCtx instanceof Set) { //unchecked cast below
                Set<TransitionTarget> vals = (Set<TransitionTarget>) errCtx;
                msg.append("<SCXML> : [");
                for (Iterator<TransitionTarget> i = vals.iterator(); i.hasNext();) {
                    TransitionTarget tx = i.next();
                    msg.append(LogUtils.getTTPath(tx));
                    if (i.hasNext()) {
                        msg.append(", ");
                    }
                }
                msg.append(']');
            }
        }
        if (log.isWarnEnabled()) {
            log.warn(msg.toString());
        }
    }

}
<|MERGE_RESOLUTION|>--- conflicted
+++ resolved
@@ -65,22 +65,13 @@
             } else if (errCtx instanceof State) {
                 //determineInitialStates
                 //determineTargetStates
-                msg.append("State ").append(LogUtils.getTTPath((State) errCtx));
+                msg.append("State " + LogUtils.getTTPath((State) errCtx));
             }
         } else if (errCode == ErrorConstants.UNKNOWN_ACTION) {
             //executeActionList
-            msg.append("Action: ").append(errCtx.getClass().getName());
+            msg.append("Action: " + errCtx.getClass().getName());
         } else if (errCode == ErrorConstants.ILLEGAL_CONFIG) {
             //isLegalConfig
-<<<<<<< HEAD
-            if (errCtx instanceof Map.Entry) {
-                TransitionTarget tt = (TransitionTarget)
-                    (((Map.Entry) errCtx).getKey());
-                Set vals = (Set) (((Map.Entry) errCtx).getValue());
-                msg.append(LogUtils.getTTPath(tt)).append(" : [");
-                for (Iterator i = vals.iterator(); i.hasNext();) {
-                    TransitionTarget tx = (TransitionTarget) i.next();
-=======
             if (errCtx instanceof Map.Entry) { //unchecked cast below
                 Map.Entry<TransitionTarget, Set<TransitionTarget>> badConfigMap =
                     (Map.Entry<TransitionTarget, Set<TransitionTarget>>) errCtx;
@@ -90,7 +81,6 @@
                 for (Iterator<TransitionTarget> i = vals.iterator();
                         i.hasNext();) {
                     TransitionTarget tx = i.next();
->>>>>>> ef74fb1b
                     msg.append(LogUtils.getTTPath(tx));
                     if (i.hasNext()) { // reason for iterator usage
                         msg.append(", ");
