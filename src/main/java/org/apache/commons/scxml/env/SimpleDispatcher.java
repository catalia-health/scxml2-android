/*
 * Licensed to the Apache Software Foundation (ASF) under one or more
 * contributor license agreements.  See the NOTICE file distributed with
 * this work for additional information regarding copyright ownership.
 * The ASF licenses this file to You under the Apache License, Version 2.0
 * (the "License"); you may not use this file except in compliance with
 * the License.  You may obtain a copy of the License at
 *
 *     http://www.apache.org/licenses/LICENSE-2.0
 *
 * Unless required by applicable law or agreed to in writing, software
 * distributed under the License is distributed on an "AS IS" BASIS,
 * WITHOUT WARRANTIES OR CONDITIONS OF ANY KIND, either express or implied.
 * See the License for the specific language governing permissions and
 * limitations under the License.
 */
package org.apache.commons.scxml.env;

import java.io.Serializable;
import java.util.List;
import java.util.Map;

import org.apache.commons.logging.Log;
import org.apache.commons.logging.LogFactory;
import org.apache.commons.scxml.EventDispatcher;
import org.w3c.dom.Node;

/**
 * Trivial EventDispatcher implementation.
 * No remote eventing.
 *
 */
public final class SimpleDispatcher implements EventDispatcher, Serializable {

     /** Serial version UID. */
    private static final long serialVersionUID = 1L;
    /** Implementation independent log category. */
     private Log log = LogFactory.getLog(EventDispatcher.class);

    /**
     *  Constructor.
     */
    public SimpleDispatcher() {
        super();
    }

    /**
     * @see EventDispatcher#cancel(String)
     */
    public void cancel(final String sendId) {
        if (log.isInfoEnabled()) {
            log.info("cancel( sendId: " + sendId + ")");
        }
    }

    /**
    @see EventDispatcher#send(String,String,String,String,Map,Object,long,List)
     */
    public void send(final String sendId, final String target,
<<<<<<< HEAD
            final String type, final String event, final Map params,
            final Object hints, final long delay, final List externalNodes) {
=======
            final String type, final String event,
            final Map<String, Object> params, final Object hints, final long delay,
            final List<Node> externalNodes) {
>>>>>>> ef74fb1b
        if (log.isInfoEnabled()) {
            StringBuffer buf = new StringBuffer();
            buf.append("send ( sendId: ").append(sendId);
            buf.append(", target: ").append(target);
            buf.append(", type: ").append(type);
            buf.append(", event: ").append(event);
            buf.append(", params: ").append(String.valueOf(params));
            buf.append(", hints: ").append(String.valueOf(hints));
            buf.append(", delay: ").append(delay);
            buf.append(')');
            log.info(buf.toString());
        }

    }

}<|MERGE_RESOLUTION|>--- conflicted
+++ resolved
@@ -57,14 +57,9 @@
     @see EventDispatcher#send(String,String,String,String,Map,Object,long,List)
      */
     public void send(final String sendId, final String target,
-<<<<<<< HEAD
-            final String type, final String event, final Map params,
-            final Object hints, final long delay, final List externalNodes) {
-=======
             final String type, final String event,
             final Map<String, Object> params, final Object hints, final long delay,
             final List<Node> externalNodes) {
->>>>>>> ef74fb1b
         if (log.isInfoEnabled()) {
             StringBuffer buf = new StringBuffer();
             buf.append("send ( sendId: ").append(sendId);
@@ -80,4 +75,4 @@
 
     }
 
-}+}
