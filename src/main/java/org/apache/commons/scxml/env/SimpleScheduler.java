/*
 * Licensed to the Apache Software Foundation (ASF) under one or more
 * contributor license agreements.  See the NOTICE file distributed with
 * this work for additional information regarding copyright ownership.
 * The ASF licenses this file to You under the Apache License, Version 2.0
 * (the "License"); you may not use this file except in compliance with
 * the License.  You may obtain a copy of the License at
 *
 *     http://www.apache.org/licenses/LICENSE-2.0
 *
 * Unless required by applicable law or agreed to in writing, software
 * distributed under the License is distributed on an "AS IS" BASIS,
 * WITHOUT WARRANTIES OR CONDITIONS OF ANY KIND, either express or implied.
 * See the License for the specific language governing permissions and
 * limitations under the License.
 */
package org.apache.commons.scxml.env;

import java.io.Serializable;
import java.util.Collections;
import java.util.HashMap;
import java.util.List;
import java.util.Map;
import java.util.Timer;
import java.util.TimerTask;

import org.apache.commons.logging.Log;
import org.apache.commons.logging.LogFactory;
import org.apache.commons.scxml.EventDispatcher;
import org.apache.commons.scxml.SCXMLExecutor;
import org.apache.commons.scxml.SCXMLHelper;
import org.apache.commons.scxml.TriggerEvent;
import org.apache.commons.scxml.model.ModelException;
import org.w3c.dom.Node;

/**
 * <p>EventDispatcher implementation that can schedule <code>delay</code>ed
 * &lt;send&gt; events for the &quot;scxml&quot; <code>type</code>
 * attribute value (which is also the default). This implementation uses
 * J2SE <code>Timer</code>s.</p>
 *
 * <p>No other <code>type</code>s are processed. Subclasses may support
 * additional <code>type</code>s by overriding the
 * <code>send(...)</code> and <code>cancel(...)</code> methods and
 * delegating to their <code>super</code> counterparts for the
 * &quot;scxml&quot; <code>type</code>.</p>
 *
 */
public class SimpleScheduler implements EventDispatcher, Serializable {

    /** Serial version UID. */
    private static final long serialVersionUID = 1L;

    /** Log instance. */
    private Log log = LogFactory.getLog(SimpleScheduler.class);

    /**
     * The <code>Map</code> of active <code>Timer</code>s, keyed by
     * &lt;send&gt; element <code>id</code>s.
     */
    private Map<String, Timer> timers;

    /**
     * The state chart execution instance we schedule events for.
     */
    private SCXMLExecutor executor;

    /**
     * Constructor.
     *
     * @param executor The owning {@link SCXMLExecutor} instance.
     */
    public SimpleScheduler(final SCXMLExecutor executor) {
        super();
        this.executor = executor;
        this.timers = Collections.synchronizedMap(new HashMap<String, Timer>());
    }

    /**
     * @see EventDispatcher#cancel(String)
     */
    public void cancel(final String sendId) {
        // Log callback
        if (log.isInfoEnabled()) {
            log.info("cancel( sendId: " + sendId + ")");
        }
        if (!timers.containsKey(sendId)) {
            return; // done, we don't track this one or its already expired
        }
        Timer timer = timers.get(sendId);
        if (timer != null) {
            timer.cancel();
            if (log.isDebugEnabled()) {
                log.debug("Cancelled event scheduled by <send> with id '"
                    + sendId + "'");
            }
        }
        timers.remove(sendId);
    }

    /**
    @see EventDispatcher#send(String,String,String,String,Map,Object,long,List)
     */
    public void send(final String sendId, final String target,
<<<<<<< HEAD
            final String type, final String event, final Map params,
            final Object hints, final long delay, final List externalNodes) {
=======
            final String type, final String event,
            final Map<String, Object> params, final Object hints, final long delay,
            final List<Node> externalNodes) {
>>>>>>> ef74fb1b
        // Log callback
        if (log.isInfoEnabled()) {
            StringBuffer buf = new StringBuffer();
            buf.append("send ( sendId: ").append(sendId);
            buf.append(", target: ").append(target);
            buf.append(", type: ").append(type);
            buf.append(", event: ").append(event);
            buf.append(", params: ").append(String.valueOf(params));
            buf.append(", hints: ").append(String.valueOf(hints));
            buf.append(", delay: ").append(delay);
            buf.append(')');
            log.info(buf.toString());
        }

        // We only handle the "scxml" type (which is the default too)
        if (SCXMLHelper.isStringEmpty(type)
                || type.trim().equalsIgnoreCase(TYPE_SCXML)) {

            if (!SCXMLHelper.isStringEmpty(target)) {
                // We know of no other target
                if (log.isWarnEnabled()) {
                    log.warn("<send>: Unavailable target - " + target);
                }
                try {
                    this.executor.triggerEvent(new TriggerEvent(
                        EVENT_ERR_SEND_TARGETUNAVAILABLE,
                        TriggerEvent.ERROR_EVENT));
                } catch (ModelException me) {
                    log.error(me.getMessage(), me);
                }
                return; // done
            }

            if (delay > 0L) {
                // Need to schedule this one
                Timer timer = new Timer(true);
                timer.schedule(new DelayedEventTask(sendId, event, params), delay);
                timers.put(sendId, timer);
                if (log.isDebugEnabled()) {
                    log.debug("Scheduled event '" + event + "' with delay "
                        + delay + "ms, as specified by <send> with id '"
                        + sendId + "'");
                }
            }
            // else short-circuited by Send#execute()
            // TODO: Pass through in v1.0

        }

    }

    /**
     * Get the log instance.
     *
     * @return The current log instance
     */
    protected Log getLog() {
        return log;
    }

    /**
     * Get the current timers.
     *
     * @return The currently scheduled timers
     */
    protected Map<String, Timer> getTimers() {
        return timers;
    }

    /**
     * Get the executor we're attached to.
     *
     * @return The owning executor instance
     */
    protected SCXMLExecutor getExecutor() {
        return executor;
    }

    /**
     * TimerTask implementation.
     */
    class DelayedEventTask extends TimerTask {

        /**
         * The ID of the &lt;send&gt; element.
         */
        private String sendId;

        /**
         * The event name.
         */
        private String event;

        /**
         * The event payload, if any.
         */
<<<<<<< HEAD
        private Map payload;
=======
        private Map<String, Object> payload;
>>>>>>> ef74fb1b

        /**
         * Constructor.
         *
         * @param sendId The ID of the send element.
         * @param event The name of the event to be triggered.
         */
        DelayedEventTask(final String sendId, final String event) {
            this(sendId, event, null);
        }

        /**
         * Constructor for events with payload.
         *
         * @param sendId The ID of the send element.
         * @param event The name of the event to be triggered.
         * @param payload The event payload, if any.
         */
        DelayedEventTask(final String sendId, final String event,
<<<<<<< HEAD
                final Map payload) {
=======
                final Map<String, Object> payload) {
>>>>>>> ef74fb1b
            super();
            this.sendId = sendId;
            this.event = event;
            this.payload = payload;
        }

        /**
         * What to do when timer expires.
         */
        @Override
        public void run() {
            try {
                executor.triggerEvent(new TriggerEvent(event,
                    TriggerEvent.SIGNAL_EVENT, payload));
            } catch (ModelException me) {
                log.error(me.getMessage(), me);
            }
            timers.remove(sendId);
            if (log.isDebugEnabled()) {
                log.debug("Fired event '" + event + "' as scheduled by "
                    + "<send> with id '" + sendId + "'");
            }
        }

    }

    /**
     * The default target type.
     */
    private static final String TYPE_SCXML = "scxml";

    /**
     * The spec mandated derived event when target cannot be reached.
     */
    private static final String EVENT_ERR_SEND_TARGETUNAVAILABLE =
        "error.send.targetunavailable";

}<|MERGE_RESOLUTION|>--- conflicted
+++ resolved
@@ -102,14 +102,9 @@
     @see EventDispatcher#send(String,String,String,String,Map,Object,long,List)
      */
     public void send(final String sendId, final String target,
-<<<<<<< HEAD
-            final String type, final String event, final Map params,
-            final Object hints, final long delay, final List externalNodes) {
-=======
             final String type, final String event,
             final Map<String, Object> params, final Object hints, final long delay,
             final List<Node> externalNodes) {
->>>>>>> ef74fb1b
         // Log callback
         if (log.isInfoEnabled()) {
             StringBuffer buf = new StringBuffer();
@@ -206,11 +201,7 @@
         /**
          * The event payload, if any.
          */
-<<<<<<< HEAD
-        private Map payload;
-=======
         private Map<String, Object> payload;
->>>>>>> ef74fb1b
 
         /**
          * Constructor.
@@ -230,11 +221,7 @@
          * @param payload The event payload, if any.
          */
         DelayedEventTask(final String sendId, final String event,
-<<<<<<< HEAD
-                final Map payload) {
-=======
                 final Map<String, Object> payload) {
->>>>>>> ef74fb1b
             super();
             this.sendId = sendId;
             this.event = event;
@@ -272,4 +259,4 @@
     private static final String EVENT_ERR_SEND_TARGETUNAVAILABLE =
         "error.send.targetunavailable";
 
-}+}
