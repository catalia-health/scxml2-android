--- conflicted
+++ resolved
@@ -17,35 +17,20 @@
 $Id$
 
                          Commons SCXML Package
-<<<<<<< HEAD
-                         Version 0.10-SNAPSHOT
-=======
                           Version 1.0-SNAPSHOT
->>>>>>> ef74fb1b
                             Release Notes
 
 INTRODUCTION:
 
-<<<<<<< HEAD
-Commons SCXML 0.10 is a minor release containing a few enhancements and
-bug fixes. Changes to SCXML documents may be necessary before upgrading
-from 0.9, see detailed changes list below. See about section at the end
-for general information on Commons SCXML.
-=======
 Commons SCXML 1.0 is a major release. It contains non backwards compatible
 changes from the 0.x releases. See about section at the end for general
 information on Commons SCXML.
->>>>>>> ef74fb1b
 
-BREAKING CHANGES:
+IMPORTANT NOTES:
 
-<<<<<<< HEAD
- o
-=======
  o The minimum JDK version required is now 1.6.
 
  o All deprecated methods and classes from any of the 0.x releases are removed.
->>>>>>> ef74fb1b
 
 NEW FEATURES:
 
@@ -55,11 +40,6 @@
 
  o
 
-<<<<<<< HEAD
-OTHER COMMENTS:
-
- o This is a Maven 2 release.
-=======
 IMPROVEMENTS:
 
  o
@@ -67,7 +47,6 @@
 OTHER CHANGES:
 
  o
->>>>>>> ef74fb1b
 
 ABOUT COMMONS SCXML:
 
